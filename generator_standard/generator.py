--- conflicted
+++ resolved
@@ -1,10 +1,7 @@
 from abc import ABC, abstractmethod
-<<<<<<< HEAD
 from typing import Iterable, Optional, List
 from .vocs import VOCS
-=======
 
->>>>>>> 259f5b21
 class Generator(ABC):
     """
     Tentative suggest/ingest generator interface
