--- conflicted
+++ resolved
@@ -12,17 +12,17 @@
     field_serializer,
 )
 
-<<<<<<< HEAD
+
+class BaseField(BaseModel):
+    dtype: Optional[str] = None
+
+
+class BaseVariable(BaseField):
+    dtype: Optional[str] = None
+
+
 class Variable(BaseModel):
     dtype: Any = float
-=======
-
-class BaseField(BaseModel):
-    dtype: Optional[str] = None
-
-
-class BaseVariable(BaseField):
->>>>>>> 65093e1c
     default_value: float | None = None
 
     def __new__(cls, **kwargs):
@@ -132,9 +132,6 @@
             if member.name.lower() == name.lower():
                 return member
 
-<<<<<<< HEAD
-VariableType = Variable | ContinuousVariable | DiscreteVariable
-=======
 
 class BaseObjective(BaseField):
     pass
@@ -165,7 +162,9 @@
 
 class Observable(BaseField):
     pass
->>>>>>> 65093e1c
+
+
+VariableType = Variable | ContinuousVariable | DiscreteVariable
 
 
 class VOCS(BaseModel):
@@ -276,13 +275,8 @@
 
     """
 
-<<<<<<< HEAD
-    variables: list[VariableType]
-    objectives: dict[str, ObjectiveTypeEnum] = Field(
-=======
     variables: dict[str, BaseVariable]
     objectives: dict[str, BaseObjective] = Field(
->>>>>>> 65093e1c
         default={}, description="objective names with type of objective"
     )
     constraints: dict[str, BaseConstraint] = Field(
