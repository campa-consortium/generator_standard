--- conflicted
+++ resolved
@@ -38,16 +38,6 @@
   The constructor will also include variable positional and keyword arguments to
   accommodate the different options that each type of generator has.
 
-<<<<<<< HEAD
-**Methods:**
-
-- `ask(num_points: Optional[int] = None) -> List[Dict])`:
-
-  Returns set of points in the input space, to be evaluated next. 
-    - Each element of the list is a separate point. 
-    - Dictionary keys correspond to names of each input variable.
-    - All dictionaries should contain the same keys
-=======
   Examples:
 
     ```python
@@ -58,33 +48,10 @@
 
   Returns set of points in the input space, to be evaluated next. Each element of the list is a separate point.
   Keys of the dictionary include the name of each variable specified in the constructor. Values of the dictionaries are **scalars**.
->>>>>>> 9aa9fe3c
 
   - When `num_points` is not passed: the generator decides how many points to return.
     Different generators will return different number of points, by default. For instance, the simplex would return 1 or 3 points. A genetic algorithm could return the whole population. Batched Bayesian optimization would return the batch size (i.e., number of points that can be processed in parallel), which would be specified in the constructor.
 
-<<<<<<< HEAD
-  - When `num_points` is passed: the generator should return exactly this number of points, or raise a error (if it is unable to).
-    *Note:* If the user is flexible about the number of points, it should simply not pass `num_points`.
-
-- `tell(points: List[Dict])`:
-
-  - Feeds data (past evaluations) to the generator. Oftentimes these dictionaries will contain the same keys
-    as those returned by `ask()` plus any objective keys+values.
-
-- `final_tell(points: Optional[List[Dict]] = None) -> Optional[List[Dict]]`:
-
-  *Optionally* send any last set of results to the generator, instruct it to
-    clean up, and *optionally* retrieve a final list of evaluations and/or the generator's
-    history.
-
-  - For example, generators may need to do a final update of estimate/mean
-    values, dump a model, or close down background processes
-    upon being informed of any final values at the end of a workflow.
-
-  - This will be called only once, and there's no guarantee that additional `asks/tell`s to the generator
-    will work after `final_tell` has been called.
-=======
   - When it is passed: the generator should return exactly this number of points, or raise a error ``ValueError`` if it is unable to. If the user is flexible about the number of points, it should simply not pass `num_points`.
 
   Examples:
@@ -114,4 +81,15 @@
   [{"x": 1, "y": 1, "f": 2}]
   >>> generator.tell(point)
   ```
->>>>>>> 9aa9fe3c
+- `final_tell(points: Optional[List[Dict]] = None) -> Optional[List[Dict]]`:
+
+  *Optionally* send any last set of results to the generator, instruct it to
+  clean up, and *optionally* retrieve a final list of evaluations and/or the generator's
+  history.
+
+  - For example, generators may need to do a final update of estimate/mean
+    values, dump a model, or close down background processes
+    upon being informed of any final values at the end of a workflow.
+
+  - This will be called only once, and there's no guarantee that additional `asks/tell`s to the generator
+    will work after `final_tell` has been called.