--- conflicted
+++ resolved
@@ -47,14 +47,10 @@
 - `ask(num_points: Optional[int] = None) -> List[Dict]`:
 
   Returns set of points in the input space, to be evaluated next. Each element of the list is a separate point.
-<<<<<<< HEAD
-  Keys of the dictionary include the name of each input variable.
+  Keys of the dictionary include the name of each input variable specified in the constructor. Values of the dictionaries are **scalars**.
 
   In addition, some generators can generate a unique identification number for each point that they generate. In that case, this identification number appears in the dictionary under the key `"_id"`.
   When a generator produces an identification number, it is important that the identification number is included in the corresponding dictionary passed to this generator in `tell` (under the same key: `"_id"`).
-=======
-  Keys of the dictionary include the name of each variable specified in the constructor. Values of the dictionaries are **scalars**.
->>>>>>> 9aa9fe3c
 
   - When `num_points` is not passed: the generator decides how many points to return.
     Different generators will return different number of points, by default. For instance, the simplex would return 1 or 3 points. A genetic algorithm could return the whole population. Batched Bayesian optimization would return the batch size (i.e., number of points that can be processed in parallel), which would be specified in the constructor.
